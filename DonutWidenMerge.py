import traceback
import gc

import torch
import torch.nn as nn
from tqdm import tqdm

from .merging_methods import MergingMethod
from diffusers import UNet2DConditionModel


class _SimpleWrapper:
    def __init__(self, pipeline=None):
        """Wrap a pipeline or bare module so CheckpointSave can access all parts."""
        real_pipe = getattr(pipeline, "model", pipeline)

        # 2) Extract from the real pipeline, supporting bare modules
        if isinstance(real_pipe, UNet2DConditionModel):
            self._unet = real_pipe
        else:
            self._unet = getattr(real_pipe, "unet", None) or getattr(real_pipe, "diffusion_model", None)

        if isinstance(real_pipe, nn.Module) and self._unet is None and not any(
            hasattr(real_pipe, a) for a in ("clip", "text_encoder", "text_encoder_2", "vae")
        ):
            self._clip = real_pipe
        else:
            self._clip = getattr(real_pipe, "text_encoder", None) or getattr(real_pipe, "clip", None)

        self._vae = getattr(real_pipe, "vae", None)
        self._clip_vision = getattr(real_pipe, "text_encoder_2", None) or getattr(real_pipe, "clip_vision", None)


        # Determine original device
        first_param = None
        for mdl in (self._unet, self._clip, self._vae, self._clip_vision):
            if mdl is not None:
                first_param = next(iter(mdl.parameters()), None)
                if first_param is not None:
                    break
        self.load_device = getattr(first_param, "device", torch.device("cpu"))

        # Build dummy model object
        dummy = type("SimplePipeline", (), {})()
        # expose the original pipeline so model_management can do self.model.model
        dummy.model = real_pipe

        # expose submodules on dummy
        if self._unet is not None:
            dummy.unet = self._unet
            dummy.diffusion_model = self._unet
        if self._clip is not None:
            dummy.clip = self._clip
            dummy.text_encoder = self._clip
            dummy.text_encoder_1 = self._clip
        if self._vae is not None:
            dummy.vae = self._vae
        if self._clip_vision is not None:
            dummy.clip_vision = self._clip_vision

        # expose the attributes CheckpointSave needs:
        dummy.parent          = getattr(pipeline, "parent", None)
        dummy.model_type      = getattr(pipeline, "model_type", None)
        dummy.model_sampling  = getattr(pipeline, "model_sampling", None)
        dummy.load_device     = self.load_device
        dummy.current_loaded_device = lambda: self.load_device
        dummy.model_size      = self.model_size
        dummy.loaded_size     = self.loaded_size
        dummy.model_patches_to= self.model_patches_to
        dummy.get_sd          = self.get_sd
        dummy.load_model      = lambda: dummy
        dummy.model_dtype     = self.model_dtype
        dummy.partially_load  = self.partially_load
        dummy.state_dict_for_saving = self.state_dict_for_saving
        dummy.get_model_object      = self.get_model_object
        dummy.model_load          = self.model_load
        dummy.model_memory_required = self.model_memory_required

        tok_func = getattr(real_pipe, "tokenize", None)
        self._tokenizer = None
        if callable(tok_func):
            dummy.tokenize = tok_func
        else:
            tok = getattr(real_pipe, "tokenizer", None) or getattr(real_pipe, "processor", None)
            if tok is not None and hasattr(tok, "__call__"):
                self._tokenizer = tok
                def _tok(text, **kw):
                    out = tok(text, return_tensors="pt", **kw)
                    return out["input_ids"] if isinstance(out, dict) else out
                dummy.tokenize = _tok

        dummy.clone = lambda: _SimpleWrapper(pipeline=pipeline)

        self.model = dummy

    def tokenize(self, text, **kw):
        if hasattr(self.model, "tokenize"):
            return self.model.tokenize(text, **kw)
        if self._tokenizer is not None:
            out = self._tokenizer(text, return_tensors="pt", **kw)
            return out["input_ids"] if isinstance(out, dict) else out
        raise AttributeError(f"{type(self).__name__!r} has no attribute 'tokenize'")

    def clone(self):
        return _SimpleWrapper(pipeline=self.model.model)

    def model_load(self, lowvram_model_memory, force_patch_weights=False):
        # ComfyUI will call this to initialize model offloading/patching.
        # Simplest is to re-wrap everything on CPU or GPU as needed:
        return self.model_patches_to(self.load_device)

    def model_memory_required(self, device):
        # Used by ComfyUI to budget VRAM.
        # Return how much memory (in bytes) the *rest* of the model needs when offloaded.
        # A simple approximation is total size minus what’s already “loaded”:
        return self.model_size() - self.loaded_size()

    def get_model_object(self, name=None):
        if name is None:
            return self.model
        return getattr(self.model, name, None)

    def model_size(self):
        total = 0
        for mdl in (self._unet, self._clip, self._vae, self._clip_vision):
            if mdl is not None:
                total += sum(p.nelement() * p.element_size() for p in mdl.parameters())
        return total

    def loaded_size(self):
        # mirror of model_size
        return self.model_size()

    def model_patches_to(self, device):
        for mdl in (self._unet, self._clip, self._vae, self._clip_vision):
            if mdl is not None:
                mdl.to(device)
        self.load_device = device
        self.model.load_device = device
        return self

    def model_dtype(self):
        for mdl in (self._unet, self._clip, self._vae, self._clip_vision):
            if mdl is not None:
                try:
                    p = next(iter(mdl.parameters()))
                except StopIteration:
                    continue
                return p.dtype
        return torch.float32

    def partially_load(self, device, extra_memory, force_patch_weights=False):
        # minimal stub: just move everything to device
        return self.model_patches_to(device)

    def get_sd(self):
        # not used by CheckpointSave but present
        return {}

    def state_dict_for_saving(self, clip_sd=None, vae_sd=None, clip_vision_sd=None):
        sd = {}
        if self._unet:
            for k, v in self._unet.state_dict().items():
                sd[f"model.diffusion_model.{k}"] = v.half().cpu()
        if self._vae:
            for k, v in self._vae.state_dict().items():
                sd[f"first_stage_model.{k}"] = v.half().cpu()
        if self._clip:
            for k, v in self._clip.state_dict().items():
                sd[f"conditioner.embedders.0.transformer.{k}"] = v.half().cpu()
        if self._clip_vision:
            for k, v in self._clip_vision.state_dict().items():
                sd[f"conditioner.embedders.1.model.{k}"] = v.half().cpu()

        print(f"[SimpleWrapper] dumping {len(sd)} state_dict keys")
        return sd

    def __getattr__(self, name):
        # Avoid recursion during initialization
        if "model" not in self.__dict__:
            raise AttributeError(name)

        # fallback to dummy.model first
        if hasattr(self.model, name):
            return getattr(self.model, name)
        # then to submodules
        for attr in ("_unet", "_clip", "_vae", "_clip_vision"):
            mdl = getattr(self, attr)
            if mdl is not None and hasattr(mdl, name):
                return getattr(mdl, name)
        raise AttributeError(f"{type(self).__name__!r} has no attribute {name!r}")


# ─── HELPERS ──────────────────────────────────────────────────────────────────

def _get_unet(wrapper):
    mdl = getattr(wrapper, "model", wrapper)
    if isinstance(mdl, UNet2DConditionModel):
        return mdl
    for attr in ("unet", "diffusion_model", "unet1", "unets"):
        cand = getattr(mdl, attr, None)
        if isinstance(cand, UNet2DConditionModel):
            return cand
    raise AttributeError(f"No U-Net found on {type(mdl).__name__}")


def _get_clip(wrapper):
    mdl = getattr(wrapper, "model", wrapper)
    if isinstance(mdl, nn.Module) and not any(hasattr(mdl, a) for a in ("clip", "text_encoder", "text_encoder_1")):
        return mdl
    for attr in ("clip", "text_encoder", "text_encoder_1"):
        cand = getattr(mdl, attr, None)
        if isinstance(cand, nn.Module):
            return cand
    raise AttributeError(f"No CLIP encoder found on {type(mdl).__name__}")


def _unwrap_pipeline(obj, _seen=None):
    if _seen is None:
        _seen = set()
    if id(obj) in _seen:
        return obj
    _seen.add(id(obj))
    if isinstance(obj, _SimpleWrapper):
        return _unwrap_pipeline(obj.model, _seen)
    nxt = getattr(obj, "model", None)
    if nxt is not None and nxt is not obj:
        return _unwrap_pipeline(nxt, _seen)
    return obj


# ─── MERGE NODES ──────────────────────────────────────────────────────────────

class DonutWidenMergeUNet:
    class_type = "CUSTOM"; aux_id = "DonutsDelivery/ComfyUI-DonutNodes"
    @classmethod
    def INPUT_TYPES(cls):
        return {"required": {
            "models": ("MODELLIST",),
            "exclude_regex": ("STRING", {"default": ""}),
            "above_avg": ("FLOAT", {"default": 1.0, "min": 0.0}),
            "score_calib": ("FLOAT", {"default": 1.0, "min": 0.0}),
        }}
    RETURN_TYPES = ("MODEL",)
    FUNCTION = "execute"
    CATEGORY = "merging"

    def execute(self, models, exclude_regex, above_avg, score_calib):
        try:
            orig = models[0]
            unets = [_get_unet(m) for m in models]

            cpu, gpu = torch.device("cpu"), next(unets[0].parameters()).device
            for u in unets: u.to(cpu)

            regexes = [r.strip() for r in exclude_regex.split(",") if r.strip()]
            merger = MergingMethod("widen_merging")
            with torch.no_grad():
                merged = merger.widen_merging(
                    merged_model=unets[0],
                    models_to_merge=unets[1:],
                    exclude_param_names_regex=regexes,
                    above_average_value_ratio=above_avg,
                    score_calibration_value=score_calib,
                )
            if isinstance(merged, dict) and merged:
                unets[0].load_state_dict(merged, strict=False)
            for u in unets:
                u.to(gpu)
            gc.collect()

<<<<<<< HEAD
            base_pipe = _unwrap_pipeline(orig)
            if hasattr(base_pipe, "unet"):
                base_pipe.unet = unets[0]
            return (_SimpleWrapper(pipeline=base_pipe),)
=======
            base_pipe = getattr(orig, "model", orig)
            if hasattr(base_pipe, "unet") and hasattr(base_pipe, "vae"):
                base_pipe.unet = unets[0]
                return (orig,)

            return (_SimpleWrapper(pipeline=orig),)
>>>>>>> b630d0da
        except Exception:
            traceback.print_exc()
            raise


class DonutWidenMergeCLIP:
    class_type = "CUSTOM"; aux_id = "DonutsDelivery/ComfyUI-DonutNodes"
    @classmethod
    def INPUT_TYPES(cls):
        return {"required": {
            "clips": ("CLIPLIST",),
            "exclude_regex": ("STRING", {"default": ""}),
            "above_avg": ("FLOAT", {"default": 1.0, "min": 0.0}),
            "score_calib": ("FLOAT", {"default": 1.0, "min": 0.0}),
        }}
    RETURN_TYPES = ("CLIP",)
    FUNCTION = "execute"
    CATEGORY = "merging"

    def execute(self, clips, exclude_regex, above_avg, score_calib):
        try:
            orig = clips[0]
            encs = [_get_clip(c) for c in clips]

            cpu, gpu = torch.device("cpu"), next(encs[0].parameters()).device
            for c in encs: c.to(cpu)

            regexes = [r.strip() for r in exclude_regex.split(",") if r.strip()]
            merger = MergingMethod("widen_merging")
            with torch.no_grad():
                merged = merger.widen_merging(
                    merged_model=encs[0],
                    models_to_merge=encs[1:],
                    exclude_param_names_regex=regexes,
                    above_average_value_ratio=above_avg,
                    score_calibration_value=score_calib,
                )
            if isinstance(merged, dict) and merged:
                encs[0].load_state_dict(merged, strict=False)
            for c in encs:
                c.to(gpu)
            gc.collect()

<<<<<<< HEAD
            base_pipe = _unwrap_pipeline(orig)
            if hasattr(base_pipe, "text_encoder"):
                base_pipe.text_encoder = encs[0]
            return (_SimpleWrapper(pipeline=base_pipe),)
=======
            base_pipe = getattr(orig, "model", orig)
            if hasattr(base_pipe, "text_encoder") and hasattr(base_pipe, "vae"):
                base_pipe.text_encoder = encs[0]
                return (orig,)

            return (_SimpleWrapper(pipeline=orig),)
>>>>>>> b630d0da
        except Exception:
            traceback.print_exc()
            raise


# ─── EXPORT ───────────────────────────────────────────────────────────────────

NODE_CLASS_MAPPINGS = {
    "DonutWidenMergeUNet": DonutWidenMergeUNet,
    "DonutWidenMergeCLIP": DonutWidenMergeCLIP,
}

NODE_DISPLAY_NAME_MAPPINGS = {
    k: k.replace("Donut", "Donut ") for k in NODE_CLASS_MAPPINGS
}<|MERGE_RESOLUTION|>--- conflicted
+++ resolved
@@ -269,19 +269,11 @@
                 u.to(gpu)
             gc.collect()
 
-<<<<<<< HEAD
             base_pipe = _unwrap_pipeline(orig)
             if hasattr(base_pipe, "unet"):
                 base_pipe.unet = unets[0]
             return (_SimpleWrapper(pipeline=base_pipe),)
-=======
-            base_pipe = getattr(orig, "model", orig)
-            if hasattr(base_pipe, "unet") and hasattr(base_pipe, "vae"):
-                base_pipe.unet = unets[0]
-                return (orig,)
-
-            return (_SimpleWrapper(pipeline=orig),)
->>>>>>> b630d0da
+
         except Exception:
             traceback.print_exc()
             raise
@@ -325,19 +317,11 @@
                 c.to(gpu)
             gc.collect()
 
-<<<<<<< HEAD
             base_pipe = _unwrap_pipeline(orig)
             if hasattr(base_pipe, "text_encoder"):
                 base_pipe.text_encoder = encs[0]
             return (_SimpleWrapper(pipeline=base_pipe),)
-=======
-            base_pipe = getattr(orig, "model", orig)
-            if hasattr(base_pipe, "text_encoder") and hasattr(base_pipe, "vae"):
-                base_pipe.text_encoder = encs[0]
-                return (orig,)
-
-            return (_SimpleWrapper(pipeline=orig),)
->>>>>>> b630d0da
+
         except Exception:
             traceback.print_exc()
             raise
